use arkworks_merkle_tree_example::{
    constraints::PossessionCircuit,
    hash::{LeafHash, TwoToOneHash},
    merkle::{Leaf, MerkleRoot},
    util::{
        gen_test_tree, write_to_file, PEDERSEN_PARAMS_FILENAME, POSSESSION_PK_FILENAME,
        POSSESSION_VK_FILENAME,
    },
    E, F,
};

use ark_crypto_primitives::crh::{CRHScheme, TwoToOneCRHScheme};
use ark_ff::UniformRand;
use ark_groth16::{generate_random_parameters, prepare_verifying_key, ProvingKey};

fn main() {
    // Use a deterministic RNG
    let mut rng = ark_std::test_rng();

    //
    // First step is to generate the Pedersen hashing parameters
    //

    // Sample the Pedersen params randomly
    let two_to_one_crh_params = <TwoToOneHash as TwoToOneCRHScheme>::setup(&mut rng).unwrap();
    let leaf_crh_params = <LeafHash as CRHScheme>::setup(&mut rng).unwrap();

    // Write the CRH params to a file
    write_to_file(
        PEDERSEN_PARAMS_FILENAME,
        &(leaf_crh_params.clone(), two_to_one_crh_params.clone()),
    );
    println!("Wrote {PEDERSEN_PARAMS_FILENAME}");

    //
    // Now we generate the Groth16 CRS for PossessionCircuit. To do so, we have to make a
    // placeholder circuit. We will just fill in everything with random values
    //

    // Make a uniform leaf
    let zero_leaf: Leaf = [0u8; 64];
    // To make a correctly sized auth path, we make a Merkle tree of the same size as our test
    // tree, and create an auth path for any arbitrary index
    let random_auth_path = {
        let tree = gen_test_tree(&leaf_crh_params, &two_to_one_crh_params);
        tree.generate_proof(0).unwrap()
    };

    // Now construct the circuit with all the random values
    let circuit = PossessionCircuit {
        // Constants that the circuit needs
        leaf_crh_params,
        two_to_one_crh_params,

        // Public inputs to the circuit
        root: MerkleRoot::rand(&mut rng),
        leaf: zero_leaf.to_vec(),
        card_serial_num: todo!(), // This is a field element. You can fill in ANY F value you want

        // Witness to membership
        auth_path: todo!(), // This is an auth path. We've already made an auth path above
        // Commitment opening details
<<<<<<< HEAD
        card_nonce: todo!(),          // Another field elememnt
        card_purchase_price: todo!(), // Another field element
=======
        card_com_rand: F::rand(&mut rng),
        card_purchase_price: F::rand(&mut rng),
>>>>>>> ef51640b
    };

    // Generate the Groth16 proving and verifying key and write to files
    let pk: ProvingKey<E> = generate_random_parameters(circuit.clone(), &mut rng).unwrap();
    let vk = prepare_verifying_key(&pk.vk);
    write_to_file(POSSESSION_PK_FILENAME, &pk);
    write_to_file(POSSESSION_VK_FILENAME, &vk);
    println!("Wrote {POSSESSION_PK_FILENAME}");
    println!("Wrote {POSSESSION_VK_FILENAME}");
}<|MERGE_RESOLUTION|>--- conflicted
+++ resolved
@@ -60,13 +60,8 @@
         // Witness to membership
         auth_path: todo!(), // This is an auth path. We've already made an auth path above
         // Commitment opening details
-<<<<<<< HEAD
-        card_nonce: todo!(),          // Another field elememnt
+        card_com_rand: todo!(),       // Another field elememnt
         card_purchase_price: todo!(), // Another field element
-=======
-        card_com_rand: F::rand(&mut rng),
-        card_purchase_price: F::rand(&mut rng),
->>>>>>> ef51640b
     };
 
     // Generate the Groth16 proving and verifying key and write to files
