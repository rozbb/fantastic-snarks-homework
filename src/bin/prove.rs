use arkworks_merkle_tree_example::{
    constraints::PossessionCircuit,
    merkle::MerkleRoot,
    util::{
        gen_test_tree, get_test_card, get_test_leaf, read_from_file, write_to_file,
        POSSESSION_PROOF_FILENAME, POSSESSION_REVEALED_SERIAL_FILENAME, POSSESSION_VK_FILENAME,
    },
    E,
};

use std::env;

use ark_ff::ToConstraintField;
use ark_groth16::{create_random_proof, verify_proof, ProvingKey};
use ark_serialize::CanonicalDeserialize;

const HELP_STR: &str = "\
Error: bad command line arguments

Usage:
    cargo run --release --bin prove -- PEDERSEN_PARAM_FILE PROVING_KEY_FILE MERKLE_ROOT
Example:
    cargo run --release --bin prove -- \\
        pedersen_params.bin \\
        possession_proving_key.bin \\
        f5pj64oh3m6anguhjb5rhfugwe44ximao17ya3wgx1fbmg1iobmo
";

fn main() {
    let args: Vec<String> = env::args().collect();
    if args.len() != 4 {
        println!("{}", HELP_STR);
        panic!("bad command line input");
    }
    // Unpack command line args
    let pedersen_params_filename = &args[1];
    let possession_pk_filename = &args[2];
    let given_merkle_root = {
        let bytes = zbase32::decode_full_bytes(args[3].as_bytes())
            .expect("could not decode Merkle root string");
        MerkleRoot::deserialize_compressed(bytes.as_slice())
            .expect("Merkle root string is an invalid hash")
    };

    //
    // Setup
    //

    let mut rng = rand::thread_rng();

    println!("Reading params and proving key...");
    // Read the hashing params from a file
    let (leaf_crh_params, two_to_one_crh_params) = read_from_file(&pedersen_params_filename);
    // Read the Groth16 CRS from a file
    let pk: ProvingKey<E> = read_from_file(&possession_pk_filename);

    // Generate a test tree and compute its root
    let tree = gen_test_tree(&leaf_crh_params, &two_to_one_crh_params);
    let root = tree.root();
    // Check that the root we generated is equal to the root that was given
    assert_eq!(
        root, given_merkle_root,
        "The Merkle root I'm trying to use is different than the one you gave me"
    );
    // Also imagine we possess the card that appears at index 7 in the tree
    let our_idx = 7;
    let (card, card_com_rand) = get_test_card(our_idx);

    //
    // Now generate a proof
    //

    // We'll prove membership of our card, i.e., the 7th item in the tree
    let idx_to_prove = our_idx;
    let claimed_leaf = &get_test_leaf(&leaf_crh_params, idx_to_prove);

    // Generate an authentication path for our leaf
    let auth_path = todo!(); // Generate an authentication path for idx_to_prove

    // We now have everything we need to build the PossessionCircuit
    let circuit = PossessionCircuit {
        // Constants that the circuit needs
        leaf_crh_params,
        two_to_one_crh_params,

        // Public inputs to the circuit
        root: todo!(), // The merkle root,
        leaf: claimed_leaf.to_vec(),
        card_serial_num: todo!(), // The card's serial

        // Witness to membership
        auth_path: todo!(), // The merkle authentication path
        // Commitment opening details
<<<<<<< HEAD
        card_nonce: todo!(),          // The card's nonce
        card_purchase_price: todo!(), // The cards' purchase price
=======
        card_com_rand,
        card_purchase_price: card.purchase_price,
>>>>>>> ef51640b
    };

    // Create the proof
    println!("Proving...");
    let proof = create_random_proof(circuit.clone(), &pk, &mut rng).unwrap();

    //
    // Wrap-up
    //

    // Verify the proof package. This should succeed
    let vk = read_from_file(POSSESSION_VK_FILENAME);
    let public_inputs = [
        root.to_field_elements().unwrap(),
        card.serial_num.to_field_elements().unwrap(),
    ]
    .concat();
    assert!(
        verify_proof(&vk, &proof, &public_inputs).unwrap(),
        "honest proof failed to verify with supplied verifying key"
    );

    // Write the proof and serial to a file
    write_to_file(POSSESSION_PROOF_FILENAME, &proof);
    write_to_file(POSSESSION_REVEALED_SERIAL_FILENAME, &card.serial_num);
    println!("Wrote {POSSESSION_PROOF_FILENAME}");
    println!("Wrote {POSSESSION_REVEALED_SERIAL_FILENAME}");
}<|MERGE_RESOLUTION|>--- conflicted
+++ resolved
@@ -91,13 +91,8 @@
         // Witness to membership
         auth_path: todo!(), // The merkle authentication path
         // Commitment opening details
-<<<<<<< HEAD
-        card_nonce: todo!(),          // The card's nonce
+        card_com_rand: todo!(),       // The card's nonce
         card_purchase_price: todo!(), // The cards' purchase price
-=======
-        card_com_rand,
-        card_purchase_price: card.purchase_price,
->>>>>>> ef51640b
     };
 
     // Create the proof
