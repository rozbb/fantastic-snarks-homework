use crate::{
    card::CardVar,
    hash::{LeafHash, LeafHashParamsVar, TwoToOneHash, TwoToOneHashParamsVar},
    merkle::{MerkleRoot, RootVar, SimplePath, SimplePathVar},
    F, FV,
};

use ark_crypto_primitives::crh::{CRHScheme, TwoToOneCRHScheme};
use ark_r1cs_std::{alloc::AllocVar, eq::EqGadget, uint8::UInt8};
use ark_relations::{
    ns,
    r1cs::{ConstraintSynthesizer, ConstraintSystemRef, SynthesisError},
};

/// Our ZK circuit. This is what we will create and pass to the Groth16 prover in order to do a ZK
/// proof of possession
#[derive(Clone)]
pub struct PossessionCircuit {
    // These are constants that will be embedded into the circuit. They describe how the hash
    // function works. Don't worry about this.
    pub leaf_crh_params: <LeafHash as CRHScheme>::Parameters,
    pub two_to_one_crh_params: <TwoToOneHash as TwoToOneCRHScheme>::Parameters,

    // Public inputs to the circuit
    /// The root of the merkle tree we're proving membership in
    pub root: MerkleRoot,
    /// The leaf in that tree. In our case, the leaf is also a commitment to the card we're showing
    pub leaf: Vec<u8>,
    /// The serial number of this card. This is a random value unique to every card. If we show
    /// possession of a card, revealing its serial, then any future possession shows of the same
    /// card will clearly be duplicates, because an observer can check for a repeated serial.
    pub card_serial_num: F,

    // Private inputs (aka "witnesses") for the circuit
    /// The amount the card was purchased for
    pub card_purchase_price: F,
    /// The private randomness used to commit to the card
    pub card_com_rand: F,
    /// The merkle authentication path. Assuming the hash we use is secure, this path is proof that
    /// the committed leaf is in the tree.
    pub auth_path: SimplePath,
}

/// generate_constraints is where the circuit functionality is defined. It doesn't return any
/// value. Rather, it takes in a constraint system, and adds a bunch of constraints to that system
/// (implicitly or explicitly). A proof is valid if and only if the final constraint system is
/// satisfied.
impl ConstraintSynthesizer<F> for PossessionCircuit {
    fn generate_constraints(self, cs: ConstraintSystemRef<F>) -> Result<(), SynthesisError> {
        // First, allocate the public parameters as constants
        let leaf_crh_params = LeafHashParamsVar::new_constant(cs.clone(), &self.leaf_crh_params)?;
        let two_to_one_crh_params =
            TwoToOneHashParamsVar::new_constant(cs.clone(), &self.two_to_one_crh_params)?;

        //
        // Next, allocate the public inputs. Note the ns! macros are just to create name spaces for
        // our constraints. It doesn't matter what this does, and it doesn't matter what string you
        // give it.
        //

        // Merkle root
        let claimed_root_var =
            <RootVar as AllocVar<MerkleRoot, _>>::new_input(ns!(cs, "root"), || Ok(&self.root))?;
        // Card's serial number. This is public so you can only show possession once
        let card_serial_num = FV::new_input(ns!(cs, "card serial"), || Ok(&self.card_serial_num))?;
        // Card commitment. This is also the leaf in our tree.
        let claimed_card_com_var = UInt8::new_witness_vec(ns!(cs, "card com"), &self.leaf)?;

        //
        // Now we witness our private inputs
        //

        // The amount the card was purchase for
        let card_purchase_price =
            FV::new_witness(ns!(cs, "purchase price"), || Ok(&self.card_purchase_price))?;
        // Commitment randomness
        let com_rand_var = FV::new_witness(ns!(cs, "card com_rand"), || Ok(&self.card_com_rand))?;
        // Merkle authentication path
        let auth_path_var =
            SimplePathVar::new_witness(ns!(cs, "merkle path"), || Ok(&self.auth_path))?;

        //
        // Ok everything has been inputted. Now we do the logic of the circuit.
        //

        // Put the pieces of our card together into a CardVar
        let card_var = CardVar {
            amount: card_purchase_price,
            serial_num: card_serial_num,
        };

        // CHECK #1: Card opening.
        // We "open" the card commitment here. Concretely, we compute the commitment of our
<<<<<<< HEAD
        // card_var using nonce_var. We then assert that this value is equal to the publicly known
        // commitment.
        // let computed_card_com_var = ...
        // other code goes here
=======
        // card_var using com_rand_var. We then assert that this value is equal to the publicly
        // known commitment.
        let computed_card_com_var = card_var.commit(&leaf_crh_params, &com_rand_var)?;
        computed_card_com_var.enforce_equal(&claimed_card_com_var)?;
>>>>>>> ef51640b

        // CHECK #2: Membership test.
        // We prove membership of the commitment in the Merkle tree. Concretely, we use the leaf
        // from above and path_var to recompute the Merkle root. We then assert that this root is
        // equal to the publicly known root.
        let leaf_var = claimed_card_com_var;
        // let computed_root_var = ...
        // other code goes here

        // All done with the checks
        Ok(())
    }
}

//
// TESTS
//

#[cfg(test)]
mod test {
    use super::*;
    use crate::util::{gen_test_tree, get_test_card, get_test_leaf};

    use ark_bls12_381::Fr as F;
    use ark_ff::UniformRand;
    use ark_relations::r1cs::ConstraintSystem;
    use rand::RngCore;

    // Sets up a legitimate possession circuit
    fn setup(mut rng: impl RngCore) -> PossessionCircuit {
        // Let's set up an RNG for use within tests. Note that this is NOT safe for any production
        // use

        // First, let's sample the public parameters for the hash functions
        let leaf_crh_params = <LeafHash as CRHScheme>::setup(&mut rng).unwrap();
        let two_to_one_crh_params = <TwoToOneHash as TwoToOneCRHScheme>::setup(&mut rng).unwrap();

        // Generate a test tree and the root
        let tree = gen_test_tree(&leaf_crh_params, &two_to_one_crh_params);
        let correct_root = tree.root();
        // Also imagine we possess the card that appears at index 7 in the tree
        let our_idx = 7;
        let (card, card_com_rand) = get_test_card(our_idx);

        //
        // Proof construction
        //

        // We'll reveal and prove membership of the 8th leaf in the tree, i.e., the card com we
        // just created.
        let idx_to_prove = our_idx;
        let claimed_leaf = get_test_leaf(&leaf_crh_params, idx_to_prove);

        // Generate a Merkle authentication path that proves the membership of the 8th leaf
        let auth_path = tree.generate_proof(idx_to_prove).unwrap();

        // We have everything we need. Build the circuit
        PossessionCircuit {
            // Constants for hashing
            leaf_crh_params,
            two_to_one_crh_params,

            // Public inputs
            root: correct_root,
            leaf: claimed_leaf.to_vec(),
            card_serial_num: card.serial_num,

            // Private inputs
            auth_path,
            card_purchase_price: card.purchase_price,
            card_com_rand,
        }
    }

    // Correctness test: Make a fresh constraint system and run the circuit.
    #[test]
    fn correctness() {
        let mut rng = ark_std::test_rng();
        let circuit = setup(&mut rng);

        // Run the circuit on a fresh constraint system
        let cs = ConstraintSystem::new_ref();
        circuit.generate_constraints(cs.clone()).unwrap();

        // The constraints should be satisfied. That is, the valid circuit should verify.
        assert!(
            cs.is_satisfied().unwrap(),
            "circuit correctness check failed; a valid circuit did not succeed"
        );
    }

    // Card soundness test: Modify the circuit to have a random amount. This should make the
    // proof fail, since the computed commitment up longer matches up with the claimed commitment.
    #[test]
    fn card_soundness() {
        // Make a new circuit and maul its purchase price
        let mut rng = ark_std::test_rng();
        let mut bad_card_circuit = setup(&mut rng);
        bad_card_circuit.card_purchase_price = F::rand(&mut rng);

        // Run the circuit on a fresh constraint system
        let cs = ConstraintSystem::new_ref();
        bad_card_circuit.generate_constraints(cs.clone()).unwrap();

        // At least one constraint should not be satisfied. That is, the invalid circuit should
        // fail to verify.
        assert!(
            !cs.is_satisfied().unwrap(),
            "circuit should not be satisfied after changing the card purchase price"
        );
    }

    // Tree soundness test: Modify the circuit to have a random Merkle tree root. This should make
    // the proof fail, since the computed root up longer matches up with the claimed root.
    #[test]
    fn tree_soundness() {
        // Make a new circuit and maul its Merkle root
        let mut rng = ark_std::test_rng();
        let mut bad_root_circuit = setup(&mut rng);
        bad_root_circuit.root = MerkleRoot::rand(&mut rng);

        // Run the circuit on a fresh constraint system
        let cs = ConstraintSystem::new_ref();
        bad_root_circuit.generate_constraints(cs.clone()).unwrap();

        // At least one constraint should not be satisfied. That is, the invalid circuit should
        // fail to verify.
        assert!(
            !cs.is_satisfied().unwrap(),
            "circuit should not be satisfied after changing the Merkle root"
        );
    }
}<|MERGE_RESOLUTION|>--- conflicted
+++ resolved
@@ -91,17 +91,10 @@
 
         // CHECK #1: Card opening.
         // We "open" the card commitment here. Concretely, we compute the commitment of our
-<<<<<<< HEAD
-        // card_var using nonce_var. We then assert that this value is equal to the publicly known
-        // commitment.
+        // card_var using com_rand_var. We then assert that this value is equal to the publicly
+        // known commitment.
         // let computed_card_com_var = ...
         // other code goes here
-=======
-        // card_var using com_rand_var. We then assert that this value is equal to the publicly
-        // known commitment.
-        let computed_card_com_var = card_var.commit(&leaf_crh_params, &com_rand_var)?;
-        computed_card_com_var.enforce_equal(&claimed_card_com_var)?;
->>>>>>> ef51640b
 
         // CHECK #2: Membership test.
         // We prove membership of the commitment in the Merkle tree. Concretely, we use the leaf
